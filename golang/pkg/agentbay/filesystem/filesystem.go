package filesystem

import (
	"encoding/json"
	"fmt"
	"strings"

	"github.com/alibabacloud-go/tea/tea"
	mcp "github.com/aliyun/wuying-agentbay-sdk/golang/api/client"
	"github.com/aliyun/wuying-agentbay-sdk/golang/pkg/agentbay/command"
)

// FileSystem handles file operations in the AgentBay cloud environment.
type FileSystem struct {
	Session interface {
		GetAPIKey() string
		GetClient() *mcp.Client
		GetSessionId() string
	}
}

// NewFileSystem creates a new FileSystem object.
func NewFileSystem(session interface {
	GetAPIKey() string
	GetClient() *mcp.Client
	GetSessionId() string
}) *FileSystem {
	return &FileSystem{
		Session: session,
	}
}

// CreateDirectory creates a new directory at the specified path.
// API Parameters:
//
//	{
//	  "path": "directory/path/to/create"
//	}
func (fs *FileSystem) CreateDirectory(path string) (bool, error) {
	args := map[string]string{
		"path": path,
	}
	argsJSON, err := json.Marshal(args)
	if err != nil {
		return false, fmt.Errorf("failed to marshal args: %w", err)
	}

	callToolRequest := &mcp.CallMcpToolRequest{
		Authorization: tea.String("Bearer " + fs.Session.GetAPIKey()),
		SessionId:     tea.String(fs.Session.GetSessionId()),
		Name:          tea.String("create_directory"),
		Args:          tea.String(string(argsJSON)),
	}

	// Log API request
	fmt.Println("API Call: CallMcpTool - create_directory")
	fmt.Printf("Request: SessionId=%s, Args=%s\n", *callToolRequest.SessionId, *callToolRequest.Args)

	response, err := fs.Session.GetClient().CallMcpTool(callToolRequest)

	// Log API response
	if err != nil {
		fmt.Println("Error calling CallMcpTool - create_directory:", err)
		return false, fmt.Errorf("failed to create directory: %w", err)
	}
	if response != nil && response.Body != nil {
		fmt.Println("Response from CallMcpTool - create_directory:", response.Body)
	}

	return true, nil
}

// EditFile edits a file by replacing occurrences of oldText with newText.
// API Parameters:
//
//	{
//	  "path": "file/path/to/edit",
//	  "edits": [
//	    {
//	      "oldText": "text to search for",
//	      "newText": "text to replace with"
//	    },
//	    {
//	      "oldText": "another text to search",
//	      "newText": "another replacement"
//	    }
//	  ],
//	  "dryRun": false  // Optional: Preview changes without applying them
//	}
func (fs *FileSystem) EditFile(path string, edits []map[string]string, dryRun bool) (bool, error) {
	args := map[string]interface{}{
		"path":   path,
		"edits":  edits,
		"dryRun": dryRun,
	}
	argsJSON, err := json.Marshal(args)
	if err != nil {
		return false, fmt.Errorf("failed to marshal args: %w", err)
	}

	callToolRequest := &mcp.CallMcpToolRequest{
		Authorization: tea.String("Bearer " + fs.Session.GetAPIKey()),
		SessionId:     tea.String(fs.Session.GetSessionId()),
		Name:          tea.String("edit_file"),
		Args:          tea.String(string(argsJSON)),
	}

	// Log API request
	fmt.Println("API Call: CallMcpTool - edit_file")
	fmt.Printf("Request: SessionId=%s, Args=%s\n", *callToolRequest.SessionId, *callToolRequest.Args)

	response, err := fs.Session.GetClient().CallMcpTool(callToolRequest)

	// Log API response
	if err != nil {
		fmt.Println("Error calling CallMcpTool - edit_file:", err)
		return false, fmt.Errorf("failed to edit file: %w", err)
	}
	if response != nil && response.Body != nil {
		fmt.Println("Response from CallMcpTool - edit_file:", response.Body)
	}

	return true, nil
}

// GetFileInfo gets information about a file or directory.
// API Parameters:
//
//	{
//	  "path": "file/or/directory/path/to/inspect"
//	}
func (fs *FileSystem) GetFileInfo(path string) (map[string]interface{}, error) {
	args := map[string]string{
		"path": path,
	}
	argsJSON, err := json.Marshal(args)
	if err != nil {
		return nil, fmt.Errorf("failed to marshal args: %w", err)
	}

	callToolRequest := &mcp.CallMcpToolRequest{
		Authorization: tea.String("Bearer " + fs.Session.GetAPIKey()),
		SessionId:     tea.String(fs.Session.GetSessionId()),
		Name:          tea.String("get_file_info"),
		Args:          tea.String(string(argsJSON)),
	}

	// Log API request
	fmt.Println("API Call: CallMcpTool - get_file_info")
	fmt.Printf("Request: SessionId=%s, Args=%s\n", *callToolRequest.SessionId, *callToolRequest.Args)

	response, err := fs.Session.GetClient().CallMcpTool(callToolRequest)

	// Log API response
	if err != nil {
		fmt.Println("Error calling CallMcpTool - get_file_info:", err)
		return nil, fmt.Errorf("failed to get file info: %w", err)
	}
	if response != nil && response.Body != nil {
		fmt.Println("Response from CallMcpTool - get_file_info:", response.Body)
	}

	// Extract file info from response
	data, ok := response.Body.Data.(map[string]interface{})
	if !ok {
		return nil, fmt.Errorf("invalid response data format")
	}

	// Check if there's an error in the response
	isError, ok := data["isError"].(bool)
	if ok && isError {
		// Try to extract the error message from the content field
		contentArray, ok := data["content"].([]interface{})
		if ok && len(contentArray) > 0 {
			contentItem, ok := contentArray[0].(map[string]interface{})
			if ok {
				text, ok := contentItem["text"].(string)
				if ok && strings.Contains(text, "No such file or directory") {
					return nil, fmt.Errorf("file not found: %s", path)
				} else if ok {
					return nil, fmt.Errorf("%s", text)
				}
			}
		}
		return nil, fmt.Errorf("error getting file info")
	}

	// Try to parse file info from the content field
	contentArray, ok := data["content"].([]interface{})
	if ok && len(contentArray) > 0 {
		contentItem, ok := contentArray[0].(map[string]interface{})
		if ok {
			text, ok := contentItem["text"].(string)
			if ok {
				// Parse the text to extract file info
				// Format is expected to be:
				// size: 36
				// modified: 2025-06-10 20:56:39
				// created: N/A
				// accessed: N/A
				// isDirectory: false
				// isFile: true
				// permissions: rw-r--r--
				result := make(map[string]interface{})

				// Extract the file name from the path
				parts := strings.Split(path, "/")
				if len(parts) > 0 {
					result["name"] = parts[len(parts)-1]
				}

				lines := strings.Split(text, "\n")
				for _, line := range lines {
					line = strings.TrimSpace(line)
					if line == "" {
						continue
					}

					parts := strings.SplitN(line, ":", 2)
					if len(parts) != 2 {
						continue
					}

					key := strings.TrimSpace(parts[0])
					value := strings.TrimSpace(parts[1])

					switch key {
					case "size":
						// Try to parse size as a number
						var size float64
						fmt.Sscanf(value, "%f", &size)
						result["size"] = size
					case "isDirectory":
						result["isDirectory"] = value == "true"
					case "isFile":
						result["isFile"] = value == "true"
					case "modified":
						result["modifiedTime"] = value
					case "created":
						if value != "N/A" {
							result["createdTime"] = value
						}
					case "accessed":
						if value != "N/A" {
							result["accessedTime"] = value
						}
					case "permissions":
						result["permissions"] = value
					}
				}

				return result, nil
			}
		}
	}

	return data, nil
}

// ListDirectory lists the contents of a directory.
// API Parameters:
//
//	{
//	  "path": "directory/path/to/list"
//	}
func (fs *FileSystem) ListDirectory(path string) ([]map[string]interface{}, error) {
	args := map[string]string{
		"path": path,
	}
	argsJSON, err := json.Marshal(args)
	if err != nil {
		return nil, fmt.Errorf("failed to marshal args: %w", err)
	}

	callToolRequest := &mcp.CallMcpToolRequest{
		Authorization: tea.String("Bearer " + fs.Session.GetAPIKey()),
		SessionId:     tea.String(fs.Session.GetSessionId()),
		Name:          tea.String("list_directory"),
		Args:          tea.String(string(argsJSON)),
	}

	// Log API request
	fmt.Println("API Call: CallMcpTool - list_directory")
	fmt.Printf("Request: SessionId=%s, Args=%s\n", *callToolRequest.SessionId, *callToolRequest.Args)

	response, err := fs.Session.GetClient().CallMcpTool(callToolRequest)

	// Log API response
	if err != nil {
		fmt.Println("Error calling CallMcpTool - list_directory:", err)
		return nil, fmt.Errorf("failed to list directory: %w", err)
	}
	if response != nil && response.Body != nil {
		fmt.Println("Response from CallMcpTool - list_directory:", response.Body)
	}

	// Extract directory listing from response
	data, ok := response.Body.Data.(map[string]interface{})
	if !ok {
		return nil, fmt.Errorf("invalid response data format")
	}

	// First try to get the entries field
	entries, ok := data["entries"].([]interface{})
	if ok {
		result := make([]map[string]interface{}, 0, len(entries))
		for _, entry := range entries {
			entryMap, ok := entry.(map[string]interface{})
			if !ok {
				continue
			}
			result = append(result, entryMap)
		}
		return result, nil
	}

	// If entries field is not found, try to parse from content field
	contentArray, ok := data["content"].([]interface{})
	if !ok {
		return nil, fmt.Errorf("neither entries nor content field found in response")
	}

	// Parse the content from the text chunks
	result := make([]map[string]interface{}, 0)
	for _, item := range contentArray {
		contentItem, ok := item.(map[string]interface{})
		if !ok {
			continue
		}

		text, ok := contentItem["text"].(string)
		if !ok {
			continue
		}

		// Parse the text to extract directory entries
		// Format is expected to be:
		// [DIR] directory_name
		// [FILE] file_name
		lines := strings.Split(text, "\n")
		for _, line := range lines {
			line = strings.TrimSpace(line)
			if line == "" {
				continue
			}

			entryMap := make(map[string]interface{})
			if strings.HasPrefix(line, "[DIR]") {
				entryMap["isDirectory"] = true
				entryMap["name"] = strings.TrimSpace(strings.TrimPrefix(line, "[DIR]"))
			} else if strings.HasPrefix(line, "[FILE]") {
				entryMap["isDirectory"] = false
				entryMap["name"] = strings.TrimSpace(strings.TrimPrefix(line, "[FILE]"))
			} else {
				// Skip lines that don't match the expected format
				continue
			}

			result = append(result, entryMap)
		}
	}

	// If we couldn't parse any entries, return an error
	if len(result) == 0 {
		return nil, fmt.Errorf("could not parse directory entries from response")
	}

	return result, nil
}

// MoveFile moves a file or directory from source to destination.
// API Parameters:
//
//	{
//	  "source": "source/file/or/directory/path",
//	  "destination": "destination/file/or/directory/path"
//	}
func (fs *FileSystem) MoveFile(source, destination string) (bool, error) {
	args := map[string]string{
		"source":      source,
		"destination": destination,
	}
	argsJSON, err := json.Marshal(args)
	if err != nil {
		return false, fmt.Errorf("failed to marshal args: %w", err)
	}

	callToolRequest := &mcp.CallMcpToolRequest{
		Authorization: tea.String("Bearer " + fs.Session.GetAPIKey()),
		SessionId:     tea.String(fs.Session.GetSessionId()),
		Name:          tea.String("move_file"),
		Args:          tea.String(string(argsJSON)),
	}

	// Log API request
	fmt.Println("API Call: CallMcpTool - move_file")
	fmt.Printf("Request: SessionId=%s, Args=%s\n", *callToolRequest.SessionId, *callToolRequest.Args)

	response, err := fs.Session.GetClient().CallMcpTool(callToolRequest)

	// Log API response
	if err != nil {
		fmt.Println("Error calling CallMcpTool - move_file:", err)
		return false, fmt.Errorf("failed to move file: %w", err)
	}
	if response != nil && response.Body != nil {
		fmt.Println("Response from CallMcpTool - move_file:", response.Body)
	}

	return true, nil
}

// ReadFile reads the contents of a file in the cloud environment.
// For backward compatibility, this function can be called with just the path parameter.
// API Parameters:
//
//	{
//	  "path": "file/path/to/read",
//	  "offset": 0,  // Optional: Start reading from this byte offset
//	  "length": 0   // Optional: Number of bytes to read. If 0, read to end of file
//	}
func (fs *FileSystem) ReadFile(path string, optionalParams ...int) (string, error) {
	// Handle optional parameters for backward compatibility
	offset, length := 0, 0
	if len(optionalParams) > 0 {
		offset = optionalParams[0]
	}
	if len(optionalParams) > 1 {
		length = optionalParams[1]
	}

	args := map[string]interface{}{
		"path": path,
	}

	// Only include optional parameters if they are non-default values
	if offset > 0 {
		args["offset"] = offset
	}
	if length > 0 {
		args["length"] = length
	}

	argsJSON, err := json.Marshal(args)
	if err != nil {
		return "", fmt.Errorf("failed to marshal args: %w", err)
	}

	callToolRequest := &mcp.CallMcpToolRequest{
		Authorization: tea.String("Bearer " + fs.Session.GetAPIKey()),
		SessionId:     tea.String(fs.Session.GetSessionId()),
		Name:          tea.String("read_file"),
		Args:          tea.String(string(argsJSON)),
	}

	// Log API request
	fmt.Println("API Call: CallMcpTool - read_file")
	fmt.Printf("Request: SessionId=%s, Args=%s\n", *callToolRequest.SessionId, *callToolRequest.Args)

	response, err := fs.Session.GetClient().CallMcpTool(callToolRequest)

	// Log API response
	if err != nil {
		fmt.Println("Error calling CallMcpTool - read_file:", err)
		return "", fmt.Errorf("failed to read file: %w", err)
	}
	if response != nil && response.Body != nil {
		fmt.Println("Response from CallMcpTool - read_file:", response.Body)
	}

	// Extract content from response
	data, ok := response.Body.Data.(map[string]interface{})
	if !ok {
		return "", fmt.Errorf("invalid response data format")
	}

	content, ok := data["content"].(string)
	if !ok {
		// Try to handle the content as an array of text chunks
		contentArray, ok := data["content"].([]interface{})
		if !ok {
			return "", fmt.Errorf("content field not found or has unexpected format")
		}

		var fullText string
		for i, item := range contentArray {
			// Try to assert each element is a map[string]interface{}
			contentItem, ok := item.(map[string]interface{})
			if !ok {
				continue
			}

			// Extract the text field
			text, ok := contentItem["text"].(string)
			if !ok {
				continue
			}

			fullText += text
			// Only add newline if not the last item
			if i < len(contentArray)-1 {
				fullText += "\n"
			}
		}

		return fullText, nil
	}

	return content, nil
}

// ReadMultipleFiles reads the contents of multiple files.
// API Parameters:
//
//	{
//	  "paths": ["file1/path", "file2/path", "file3/path"]
//	}
func (fs *FileSystem) ReadMultipleFiles(paths []string) (map[string]string, error) {
	args := map[string]interface{}{
		"paths": paths,
	}
	argsJSON, err := json.Marshal(args)
	if err != nil {
		return nil, fmt.Errorf("failed to marshal args: %w", err)
	}

	callToolRequest := &mcp.CallMcpToolRequest{
		Authorization: tea.String("Bearer " + fs.Session.GetAPIKey()),
		SessionId:     tea.String(fs.Session.GetSessionId()),
		Name:          tea.String("read_multiple_files"),
		Args:          tea.String(string(argsJSON)),
	}

	// Log API request
	fmt.Println("API Call: CallMcpTool - read_multiple_files")
	fmt.Printf("Request: SessionId=%s, Args=%s\n", *callToolRequest.SessionId, *callToolRequest.Args)

	response, err := fs.Session.GetClient().CallMcpTool(callToolRequest)

	// Log API response
	if err != nil {
		fmt.Println("Error calling CallMcpTool - read_multiple_files:", err)
		return nil, fmt.Errorf("failed to read multiple files: %w", err)
	}
	if response != nil && response.Body != nil {
		fmt.Println("Response from CallMcpTool - read_multiple_files:", response.Body)
	}

	// Extract file contents from response
	data, ok := response.Body.Data.(map[string]interface{})
	if !ok {
		return nil, fmt.Errorf("invalid response data format")
	}

	// First try to get the files field
	filesData, ok := data["files"].(map[string]interface{})
	if ok {
		result := make(map[string]string)
		for path, content := range filesData {
			contentStr, ok := content.(string)
			if !ok {
				continue
			}
			result[path] = contentStr
		}
		return result, nil
	}

	// If files field is not found, try to parse from content field
	contentArray, ok := data["content"].([]interface{})
	if !ok {
		return nil, fmt.Errorf("neither files nor content field found in response")
	}

	// Parse the content from the text chunks
	result := make(map[string]string)
	for _, item := range contentArray {
		contentItem, ok := item.(map[string]interface{})
		if !ok {
			continue
		}

		text, ok := contentItem["text"].(string)
		if !ok {
			continue
		}

		// Parse the text to extract file contents
		// Format is expected to be:
		// /path/to/file1:
		// content1
		//
		// ---
		// /path/to/file2:
		// content2
		//
		lines := strings.Split(text, "\n")
		var currentPath string
		var currentContent strings.Builder
		inContent := false

		for _, line := range lines {
			if strings.HasSuffix(line, ":") {
				// This is a file path line
				if currentPath != "" && currentContent.Len() > 0 {
					// Save the previous file content
					result[currentPath] = strings.TrimSpace(currentContent.String())
					currentContent.Reset()
				}
				currentPath = strings.TrimSuffix(line, ":")
				inContent = true
			} else if line == "---" {
				// This is a separator line
				if currentPath != "" && currentContent.Len() > 0 {
					// Save the previous file content
					result[currentPath] = strings.TrimSpace(currentContent.String())
					currentContent.Reset()
				}
				inContent = false
			} else if inContent {
				// This is a content line
				if currentContent.Len() > 0 {
					currentContent.WriteString("\n")
				}
				currentContent.WriteString(line)
			}
		}

		// Save the last file content
		if currentPath != "" && currentContent.Len() > 0 {
			result[currentPath] = strings.TrimSpace(currentContent.String())
		}
	}

	// If we couldn't parse any files, return an error
	if len(result) == 0 {
		return nil, fmt.Errorf("could not parse file contents from response")
	}

	return result, nil
}

// SearchFiles searches for files matching a pattern in a directory.
// API Parameters:
//
//	{
//	  "path": "directory/path/to/start/search",
//	  "pattern": "pattern to match",
//	  "excludePatterns": ["pattern1", "pattern2"]  // Optional: Patterns to exclude
//	}
func (fs *FileSystem) SearchFiles(path, pattern string, excludePatterns []string) ([]map[string]interface{}, error) {
	args := map[string]interface{}{
		"path":    path,
		"pattern": pattern,
	}

	// Only include excludePatterns if non-empty
	if len(excludePatterns) > 0 {
		args["excludePatterns"] = excludePatterns
	}

	argsJSON, err := json.Marshal(args)
	if err != nil {
		return nil, fmt.Errorf("failed to marshal args: %w", err)
	}

	callToolRequest := &mcp.CallMcpToolRequest{
		Authorization: tea.String("Bearer " + fs.Session.GetAPIKey()),
		SessionId:     tea.String(fs.Session.GetSessionId()),
		Name:          tea.String("search_files"),
		Args:          tea.String(string(argsJSON)),
	}

	// Log API request
	fmt.Println("API Call: CallMcpTool - search_files")
	fmt.Printf("Request: SessionId=%s, Args=%s\n", *callToolRequest.SessionId, *callToolRequest.Args)

	response, err := fs.Session.GetClient().CallMcpTool(callToolRequest)

	// Log API response
	if err != nil {
		fmt.Println("Error calling CallMcpTool - search_files:", err)
		return nil, fmt.Errorf("failed to search files: %w", err)
	}
	if response != nil && response.Body != nil {
		fmt.Println("Response from CallMcpTool - search_files:", response.Body)
	}

	// Extract search results from response
	data, ok := response.Body.Data.(map[string]interface{})
	if !ok {
		return nil, fmt.Errorf("invalid response data format")
	}

	// First try to get the results field
	results, ok := data["results"].([]interface{})
	if ok {
		searchResults := make([]map[string]interface{}, 0, len(results))
		for _, result := range results {
			resultMap, ok := result.(map[string]interface{})
			if !ok {
				continue
			}
			searchResults = append(searchResults, resultMap)
		}
		return searchResults, nil
	}

	// If results field is not found, try to parse from content field
	contentArray, ok := data["content"].([]interface{})
	if !ok {
		return nil, fmt.Errorf("neither results nor content field found in response")
	}

	// Parse the content from the text chunks
	searchResults := make([]map[string]interface{}, 0)
	for _, item := range contentArray {
		contentItem, ok := item.(map[string]interface{})
		if !ok {
			continue
		}

		text, ok := contentItem["text"].(string)
		if !ok {
			continue
		}

		// Check if no matches were found
		if strings.Contains(text, "No matches found") {
			// Return an empty array for no matches
			return searchResults, nil
		}

		// First, try to parse as a simple list of file paths
		// This format is just a list of file paths separated by newlines
		if !strings.Contains(text, "File:") && !strings.Contains(text, "Line") {
			lines := strings.Split(text, "\n")
			for _, line := range lines {
				line = strings.TrimSpace(line)
				if line == "" {
					continue
				}

				// Create a result entry for each file path
				resultMap := map[string]interface{}{
					"path": line,
				}
				searchResults = append(searchResults, resultMap)
			}

			// If we found any results in this format, return them
			if len(searchResults) > 0 {
				return searchResults, nil
			}
		}

		// If not a simple list of paths, try the more complex format
		// Format is expected to be:
		// File: /path/to/file1.txt
		// Line 5: This is a line with the search pattern
		// Line 10: This is another line with the search pattern
		//
		// File: /path/to/file2.txt
		// Line 3: This is a line with the search pattern
		lines := strings.Split(text, "\n")
		var currentFile string
		var matches []map[string]interface{}

		for _, line := range lines {
			line = strings.TrimSpace(line)
			if line == "" {
				continue
			}

			if strings.HasPrefix(line, "File:") {
				// This is a file path line
				if currentFile != "" && len(matches) > 0 {
					// Save the previous file's matches
					resultMap := map[string]interface{}{
						"path":    currentFile,
						"matches": matches,
					}
					searchResults = append(searchResults, resultMap)
					matches = nil
				}
				currentFile = strings.TrimSpace(strings.TrimPrefix(line, "File:"))
				matches = make([]map[string]interface{}, 0)
			} else if strings.HasPrefix(line, "Line") && currentFile != "" {
				// This is a match line
				parts := strings.SplitN(line, ":", 2)
				if len(parts) == 2 {
					lineNum := strings.TrimSpace(strings.TrimPrefix(parts[0], "Line"))
					lineContent := strings.TrimSpace(parts[1])

					// Try to parse line number
					var lineNumber int
					fmt.Sscanf(lineNum, "%d", &lineNumber)

					match := map[string]interface{}{
						"line":    lineNumber,
						"content": lineContent,
					}
					matches = append(matches, match)
				}
			}
		}

		// Save the last file's matches
		if currentFile != "" && len(matches) > 0 {
			resultMap := map[string]interface{}{
				"path":    currentFile,
				"matches": matches,
			}
			searchResults = append(searchResults, resultMap)
		}
	}

	return searchResults, nil
}

// WriteFile writes content to a file.
// API Parameters:
//
//	{
//	  "path": "file/path/to/write",
//	  "content": "Content to write to the file",
//	  "mode": "overwrite"  // Optional: "overwrite" (default) or "append"
//	}
func (fs *FileSystem) WriteFile(path, content string, mode string) (bool, error) {
	if mode == "" {
		mode = "overwrite"
	}

	args := map[string]interface{}{
		"path":    path,
		"content": content,
		"mode":    mode,
	}

	argsJSON, err := json.Marshal(args)
	if err != nil {
		return false, fmt.Errorf("failed to marshal args: %w", err)
	}

	callToolRequest := &mcp.CallMcpToolRequest{
		Authorization: tea.String("Bearer " + fs.Session.GetAPIKey()),
		SessionId:     tea.String(fs.Session.GetSessionId()),
		Name:          tea.String("write_file"),
		Args:          tea.String(string(argsJSON)),
	}

	// Log API request
	fmt.Println("API Call: CallMcpTool - write_file")
	fmt.Printf("Request: SessionId=%s, Args=%s\n", *callToolRequest.SessionId, *callToolRequest.Args)

	response, err := fs.Session.GetClient().CallMcpTool(callToolRequest)

	// Log API response
	if err != nil {
		fmt.Println("Error calling CallMcpTool - write_file:", err)
		return false, fmt.Errorf("failed to write file: %w", err)
	}
	if response != nil && response.Body != nil {
		fmt.Println("Response from CallMcpTool - write_file:", response.Body)
	}

<<<<<<< HEAD
	return fullText, nil
}

// WriteFile writes content to a file.
// API Parameters:
//
//	{
//	  "path": "file/path/to/write",
//	  "content": "Content to write to the file",
//	  "mode": "overwrite"  // Optional: "overwrite" (default) or "append"
//	}
func (fs *FileSystem) WriteFile(path, content string, mode string) (bool, error) {
	// Create a new Command object using the same session
	cmd := command.NewCommand(fs.Session)

	// If mode is not specified or invalid, default to "overwrite"
	if mode != "append" && mode != "overwrite" {
		mode = "overwrite"
	}

	// Determine the redirection operator based on the mode
	redirectOp := ">"
	if mode == "append" {
		redirectOp = ">>"
	}

	// Escape special characters in the content
	escapedContent := strings.Replace(content, "'", "'\\''", -1)

	// Construct the command to write content to file
	commandStr := fmt.Sprintf("echo -n '%s' %s '%s'", escapedContent, redirectOp, path)

	// Execute the command
	_, err := cmd.ExecuteCommand(commandStr)
	if err != nil {
		return false, fmt.Errorf("failed to write to file: %w", err)
	}

=======
>>>>>>> 33430569
	return true, nil
}<|MERGE_RESOLUTION|>--- conflicted
+++ resolved
@@ -7,7 +7,6 @@
 
 	"github.com/alibabacloud-go/tea/tea"
 	mcp "github.com/aliyun/wuying-agentbay-sdk/golang/api/client"
-	"github.com/aliyun/wuying-agentbay-sdk/golang/pkg/agentbay/command"
 )
 
 // FileSystem handles file operations in the AgentBay cloud environment.
@@ -864,46 +863,5 @@
 		fmt.Println("Response from CallMcpTool - write_file:", response.Body)
 	}
 
-<<<<<<< HEAD
-	return fullText, nil
-}
-
-// WriteFile writes content to a file.
-// API Parameters:
-//
-//	{
-//	  "path": "file/path/to/write",
-//	  "content": "Content to write to the file",
-//	  "mode": "overwrite"  // Optional: "overwrite" (default) or "append"
-//	}
-func (fs *FileSystem) WriteFile(path, content string, mode string) (bool, error) {
-	// Create a new Command object using the same session
-	cmd := command.NewCommand(fs.Session)
-
-	// If mode is not specified or invalid, default to "overwrite"
-	if mode != "append" && mode != "overwrite" {
-		mode = "overwrite"
-	}
-
-	// Determine the redirection operator based on the mode
-	redirectOp := ">"
-	if mode == "append" {
-		redirectOp = ">>"
-	}
-
-	// Escape special characters in the content
-	escapedContent := strings.Replace(content, "'", "'\\''", -1)
-
-	// Construct the command to write content to file
-	commandStr := fmt.Sprintf("echo -n '%s' %s '%s'", escapedContent, redirectOp, path)
-
-	// Execute the command
-	_, err := cmd.ExecuteCommand(commandStr)
-	if err != nil {
-		return false, fmt.Errorf("failed to write to file: %w", err)
-	}
-
-=======
->>>>>>> 33430569
 	return true, nil
 }